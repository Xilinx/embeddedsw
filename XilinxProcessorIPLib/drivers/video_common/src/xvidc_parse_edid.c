--- conflicted
+++ resolved
@@ -201,14 +201,8 @@
         xil_printf("  Product code............. %u\r\n",
                (u16) edid->product_u16);
 
-<<<<<<< HEAD
         xil_printf("  Module serial number..... %u\r\n",
                (u32) edid->serial_number_u32);
-=======
-        if (edid->serial_number_u32)
-            xil_printf("  Module serial number..... %u\r\n",
-                   (u32) edid->serial_number_u32);
->>>>>>> 2fed935a
 #endif
 #if defined(DISPLAY_UNKNOWN)
             xil_printf("  Plug and Play ID......... %s\r\n", NULL);
